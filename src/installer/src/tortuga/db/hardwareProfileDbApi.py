--- conflicted
+++ resolved
@@ -25,18 +25,11 @@
 from tortuga.db.adminsDbHandler import AdminsDbHandler
 from tortuga.db.dbManager import DbManager
 from tortuga.db.globalParametersDbHandler import GlobalParametersDbHandler
-<<<<<<< HEAD
-from tortuga.db.hardwareProfileNetworks import HardwareProfileNetworks
-from tortuga.db.hardwareProfiles import HardwareProfiles
-from tortuga.db.hardwareProfilesDbHandler import HardwareProfilesDbHandler
-from tortuga.db.networkDevices import NetworkDevices
-=======
 from tortuga.db.hardwareProfilesDbHandler import HardwareProfilesDbHandler
 from tortuga.db.models.hardwareProfile import \
     HardwareProfile as HardwareProfileModel
 from tortuga.db.models.hardwareProfileNetwork import HardwareProfileNetwork
 from tortuga.db.models.networkDevice import NetworkDevice
->>>>>>> e4133be2
 from tortuga.db.networkDevicesDbHandler import NetworkDevicesDbHandler
 from tortuga.db.networksDbHandler import NetworksDbHandler
 from tortuga.db.nicsDbHandler import NicsDbHandler
@@ -607,12 +600,8 @@
                         dbHardwareProfileNetwork.networkId == dbNetwork.id:
                     break
             else:
-<<<<<<< HEAD
-                dbHardwareProfileNetwork = HardwareProfileNetworks()
+                dbHardwareProfileNetwork = HardwareProfileNetwork()
                 dbHardwareProfileNetwork.hardwareprofile = dbHardwareProfile
-=======
-                dbHardwareProfileNetwork = HardwareProfileNetwork()
->>>>>>> e4133be2
 
                 if dbNetwork.id is not None:
                     dbHardwareProfileNetwork.networkId = dbNetwork.id

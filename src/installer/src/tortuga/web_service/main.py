--- conflicted
+++ resolved
@@ -25,17 +25,7 @@
 import cherrypy
 from cherrypy.process import plugins
 
-<<<<<<< HEAD
-from . import adminRouteMapper, app, dbm, rootRouteMapper
-from .auth import methods as auth_methods
-from .auth.authenticator import CherryPyAuthenticator
-from .controllers.tortugaController import TortugaController
-from .threadManagerPlugin import ThreadManagerPlugin
-from .workQueuePlugin import WorkQueuePlugin
-
-=======
-from . import app
-from . import controllers, controllers_v2
+from . import app, controllers, controllers_v2, rootRouteMapper
 from .auth import methods as auth_methods
 from .auth.authenticator import CherryPyAuthenticator
 from .controllers.tortugaController import TortugaController
@@ -44,7 +34,6 @@
 from .threadManagerPlugin import ThreadManagerPlugin
 from .tools.database import DatabaseTool
 from .workQueuePlugin import WorkQueuePlugin
->>>>>>> 9f967e85
 
 
 # read logging configuration

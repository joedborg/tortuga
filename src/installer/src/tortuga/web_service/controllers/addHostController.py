--- conflicted
+++ resolved
@@ -21,7 +21,6 @@
 from marshmallow import Schema, fields
 
 from tortuga.addhost.addHostManager import AddHostManager
-from tortuga.events.types import AddNodeRequestQueued
 from tortuga.addhost.utility import validate_addnodes_request
 from tortuga.db.models.nodeRequest import NodeRequest
 from tortuga.db.nodeRequestsDbHandler import NodeRequestsDbHandler
@@ -148,42 +147,4 @@
             self.handleException(ex)
             response = self.errorResponse(str(ex))
 
-<<<<<<< HEAD
-        return self.formatResponse(response)
-
-
-def enqueue_addnodes_request(session, addNodesRequest):
-    validate_addnodes_request(addNodesRequest['addNodesRequest'])
-
-    request = init_node_request_record(addNodesRequest)
-
-    session.add(request)
-    session.commit()
-
-    #
-    # Fire the add node request queued event
-    #
-    AddNodeRequestQueued.fire(request_id=request.id)
-
-    #
-    # Run async task
-    #
-    add_nodes.delay(request.addHostSession)
-
-    return request.addHostSession
-
-
-def init_node_request_record(addNodesRequest):
-    request = NodeRequest(json.dumps(addNodesRequest['addNodesRequest']))
-    request.timestamp = datetime.datetime.utcnow()
-    request.addHostSession = AddHostManager().createNewSession()
-    request.action = 'ADD'
-
-    if 'metadata' in addNodesRequest and \
-            'admin_id' in addNodesRequest['metadata']:
-        request.admin_id = addNodesRequest['metadata']['admin_id']
-
-    return request
-=======
-        return self.formatResponse(response)
->>>>>>> 2a833187
+        return self.formatResponse(response)